package chunk_test

// Note: the AssertExpectations calls are commented out in this file because
// AssertExpectations does not work when spawning goroutines out of function
// calls. I have throughouly investigated this issue and determined that there
// is definitely a bug somewhere in github.com/stretchr/testify/mock because
// method calls that definitely occured were not counted in the mock.
//
// This note serves to remind us to uncomment the expectation assertions when
// this bug becomes fixed.

import (
	"errors"
	"reflect"
	"testing"

	"github.com/WatchBeam/rtmp/chunk"
	"github.com/stretchr/testify/assert"
	"github.com/stretchr/testify/mock"
)

func TestNewStreamReturnsNewStreams(t *testing.T) {
	p := chunk.NewParser(&MockReader{}, nil)

	assert.IsType(t, &chunk.Parser{}, p)
}

func TestStreamPropogatesErrors(t *testing.T) {
	errs := make(chan error, 2)
	chunks := make(chan *chunk.Chunk)

	reader := &MockReader{}
	reader.On("Recv").Return().Once()
	reader.On("Chunks").Return(chunks)
	reader.On("Errs").Return(errs)
	reader.On("Close").Return()

	p := chunk.NewParser(reader, chunk.NewNormalizer())
	errs <- errors.New("testing: some error")

	go p.Recv()

	err := <-p.Errs()

	p.Close()

	// reader.AssertExpectations(t)
	assert.Equal(t, "testing: some error", err.Error())
}

func TestStreamClosesAfterSignalSent(t *testing.T) {
	errs := make(chan error, 2)
	chunks := make(chan *chunk.Chunk)

	reader := &MockReader{}
	reader.On("Recv").Return().Once()
	reader.On("Chunks").Return(chunks)
	reader.On("Errs").Return(errs)
	reader.On("Close").Return().Once()

	p := chunk.NewParser(reader, chunk.NewNormalizer())

	go p.Recv()
	p.Close()

	// reader.AssertExpectations(t)
}

func TestStreamNormalizesChunksAndSendsThem(t *testing.T) {
	chunks := make(chan *chunk.Chunk, 2)
	chunks <- &chunk.Chunk{
		Header: &chunk.Header{
			BasicHeader: chunk.BasicHeader{0, 2},
		},
	}

	reader := &MockReader{}
	reader.On("Recv").Return()
	reader.On("Chunks").Return(chunks)
	reader.On("Errs").Return(make(chan error))
	reader.On("Close").Return()

	normalizer := &MockNormalizer{}
	normalizer.On("Normalize", mock.Anything).Return().Once()

	parser := chunk.NewParser(reader, normalizer)
	go parser.Recv()

	stream, err := parser.Stream(2)
	assert.Nil(t, err)
	<-stream.In()

	parser.Close()

<<<<<<< HEAD
	// reader.AssertExpectations(t)
	// normalizer.AssertExpectations(t)
=======
	reader.AssertExpectations(t)
	normalizer.AssertExpectations(t)
}

func TestParserReturnsNewSingleChunkStreams(t *testing.T) {
	parser := chunk.NewParser(nil, nil)

	stream, err := parser.Stream(1)

	assert.NotNil(t, stream)
	assert.Nil(t, err)
}

func TestParserReturnsConsistentChunkStreams(t *testing.T) {
	parser := chunk.NewParser(nil, nil)

	s1, _ := parser.Stream(1)
	s2, _ := parser.Stream(1)

	assert.True(t,
		reflect.ValueOf(s1).Pointer() == reflect.ValueOf(s2).Pointer(),
		"rtmp/chunk: parser should return identical streams, but pointer values differed")
}

func TestParserReturnsMultiStreamsWhenNoStreamsAlreadyExist(t *testing.T) {
	parser := chunk.NewParser(nil, nil)

	stream, err := parser.Stream(1, 2, 3)

	assert.Nil(t, err)
	assert.NotNil(t, stream)
}

func TestParserDoesNotReturnMultiStreamsWhenStreamsAlreadyExist(t *testing.T) {
	parser := chunk.NewParser(nil, nil)

	parser.Stream(1) // take out stream ID 1

	multiStream, err := parser.Stream(1, 2)

	assert.Nil(t, multiStream)
	assert.Equal(t, "rtmp/chunk: stream 1 already exists", err.Error())
>>>>>>> 92dbbcf2
}<|MERGE_RESOLUTION|>--- conflicted
+++ resolved
@@ -92,12 +92,8 @@
 
 	parser.Close()
 
-<<<<<<< HEAD
 	// reader.AssertExpectations(t)
 	// normalizer.AssertExpectations(t)
-=======
-	reader.AssertExpectations(t)
-	normalizer.AssertExpectations(t)
 }
 
 func TestParserReturnsNewSingleChunkStreams(t *testing.T) {
@@ -138,5 +134,4 @@
 
 	assert.Nil(t, multiStream)
 	assert.Equal(t, "rtmp/chunk: stream 1 already exists", err.Error())
->>>>>>> 92dbbcf2
 }